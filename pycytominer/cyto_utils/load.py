--- conflicted
+++ resolved
@@ -1,9 +1,6 @@
 import csv
-<<<<<<< HEAD
+import gzip
 import numpy as np
-=======
-import gzip
->>>>>>> 9f85ca45
 import pandas as pd
 
 
